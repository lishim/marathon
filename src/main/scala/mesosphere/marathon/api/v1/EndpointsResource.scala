package mesosphere.marathon.api.v1

import javax.inject.Inject
import javax.ws.rs.core.Response.Status
import javax.ws.rs.core.{ MediaType, Response }
import javax.ws.rs.{ GET, Path, PathParam, Produces }
import scala.collection.JavaConverters._

<<<<<<< HEAD
import com.codahale.metrics.annotation.Timed

import mesosphere.marathon.api.RestResource
import mesosphere.marathon.state.PathId._
import mesosphere.marathon.tasks.TaskTracker
import mesosphere.marathon.{ MarathonConf, MarathonSchedulerService }

/**
  * @author Tobi Knaup
  */

=======
>>>>>>> b886a05d
@Path("v1/endpoints")
class EndpointsResource @Inject() (
    schedulerService: MarathonSchedulerService,
    taskTracker: TaskTracker,
    val config: MarathonConf) extends RestResource {

  @GET
  @Produces(Array(MediaType.TEXT_PLAIN))
  @Timed
  def endpoints() = appsToEndpointString(schedulerService.listApps().toSeq)

  @GET
  @Produces(Array(MediaType.APPLICATION_JSON))
  @Timed
  def endpointsJson() = {
    for (app <- schedulerService.listApps()) yield {
      val instances = taskTracker.get(app.id)
      Map("id" -> app.id, "ports" -> app.ports, "instances" -> instances)
    }
  }

  @GET
  @Produces(Array(MediaType.TEXT_PLAIN))
  @Path("{id}")
  @Timed
  def endpointsForApp(@PathParam("id") id: String): Response = {
    schedulerService.getApp(id.toRootPath) match {
      case Some(app) => ok(appsToEndpointString(Seq(app)))
      case None      => unknownApp(id.toRootPath)
    }
  }

  @GET
  @Produces(Array(MediaType.APPLICATION_JSON))
  @Path("{id}")
  @Timed
  def endpointsForAppJson(@PathParam("id") id: String): Response = {
    val appId = id.toRootPath
    schedulerService.getApp(appId) match {
      case Some(app) => {
        val instances = taskTracker.get(appId)
        val body = Map(
          "id" -> app.id,
          "ports" -> app.ports,
          "instances" -> instances)
        ok(body)
      }
      case None => unknownApp(appId)
    }
  }

  /**
    * Produces a script-friendly string representation of the supplied
    * apps' tasks.
    */
  private def appsToEndpointString(apps: Seq[AppDefinition]): String = {
    val sb = new StringBuilder
    for (app <- apps) {
      val cleanId = app.id.toString.replaceAll("\\s+", "_")
      val tasks = taskTracker.get(app.id)

      if (app.ports.isEmpty) {
        sb.append(s"$cleanId   ")
        tasks.foreach { task =>
          sb.append(s"${task.getHost} ")
        }
        sb.append(s"\n")
      }
      else {
        for ((port, i) <- app.ports.zipWithIndex) {
          sb.append(s"${cleanId}_$port $port ")
          for (task <- tasks) {
            val ports = task.getPortsList.asScala.lift
            sb.append(s"${task.getHost}:${ports(i).getOrElse(0)} ")
          }
          sb.append("\n")
        }
      }
    }
    sb.toString()
  }

}<|MERGE_RESOLUTION|>--- conflicted
+++ resolved
@@ -6,7 +6,6 @@
 import javax.ws.rs.{ GET, Path, PathParam, Produces }
 import scala.collection.JavaConverters._
 
-<<<<<<< HEAD
 import com.codahale.metrics.annotation.Timed
 
 import mesosphere.marathon.api.RestResource
@@ -14,12 +13,6 @@
 import mesosphere.marathon.tasks.TaskTracker
 import mesosphere.marathon.{ MarathonConf, MarathonSchedulerService }
 
-/**
-  * @author Tobi Knaup
-  */
-
-=======
->>>>>>> b886a05d
 @Path("v1/endpoints")
 class EndpointsResource @Inject() (
     schedulerService: MarathonSchedulerService,
