package mesosphere.marathon
package core.instance

import java.util.{Base64, UUID}

import com.fasterxml.uuid.{EthernetAddress, Generators}
import mesosphere.marathon.core.condition.Condition
import mesosphere.marathon.core.instance.Instance.{AgentInfo, InstanceState}
import mesosphere.marathon.core.pod.PodDefinition
import mesosphere.marathon.core.task.Task
<<<<<<< HEAD
import mesosphere.marathon.core.task.state.NetworkInfo
=======
>>>>>>> d045c23b
import mesosphere.marathon.raml.Raml
import mesosphere.marathon.state._
import mesosphere.marathon.stream.Implicits._
import mesosphere.marathon.tasks.OfferUtil
import mesosphere.mesos.Placed
import org.apache._
import org.apache.mesos.Protos.Attribute
import play.api.libs.functional.syntax._
import play.api.libs.json.Reads._
import play.api.libs.json._

import scala.annotation.tailrec
import scala.collection.immutable.Seq
import scala.concurrent.duration._
import scala.util.matching.Regex

// TODO: remove MarathonState stuff once legacy persistence is gone
case class Instance(
    instanceId: Instance.Id,
    agentInfo: Option[Instance.AgentInfo],
    state: InstanceState,
    tasksMap: Map[Task.Id, Task],
    runSpecVersion: Timestamp,
    unreachableStrategy: UnreachableStrategy,
    reservation: Option[Reservation]) extends MarathonState[Protos.Json, Instance] with Placed {

  val runSpecId: PathId = instanceId.runSpecId

  lazy val isReserved: Boolean = state.condition == Condition.Reserved

  lazy val isScheduled: Boolean = state.condition == Condition.Scheduled
  lazy val isProvisioned: Boolean = state.condition == Condition.Provisioned

  lazy val isScheduled: Boolean = state.condition == Condition.Scheduled
  lazy val isProvisioned: Boolean = state.condition == Condition.Provisioned

  def isCreated: Boolean = state.condition == Condition.Created
  def isError: Boolean = state.condition == Condition.Error
  def isFailed: Boolean = state.condition == Condition.Failed
  def isFinished: Boolean = state.condition == Condition.Finished
  def isKilled: Boolean = state.condition == Condition.Killed
  def isKilling: Boolean = state.condition == Condition.Killing
  def isRunning: Boolean = state.condition == Condition.Running
  def isStaging: Boolean = state.condition == Condition.Staging
  def isStarting: Boolean = state.condition == Condition.Starting
  def isUnreachable: Boolean = state.condition == Condition.Unreachable
  def isUnreachableInactive: Boolean = state.condition == Condition.UnreachableInactive
  def isGone: Boolean = state.condition == Condition.Gone
  def isUnknown: Boolean = state.condition == Condition.Unknown
  def isDropped: Boolean = state.condition == Condition.Dropped
  def isTerminated: Boolean = state.condition.isTerminal
  def isActive: Boolean = state.condition.isActive
  def hasReservation: Boolean = reservation.isDefined

  override def mergeFromProto(message: Protos.Json): Instance = {
    Json.parse(message.getJson).as[Instance]
  }
  override def mergeFromProto(bytes: Array[Byte]): Instance = {
    mergeFromProto(Protos.Json.parseFrom(bytes))
  }
  override def toProto: Protos.Json = {
    Protos.Json.newBuilder().setJson(Json.stringify(Json.toJson(this))).build()
  }
  override def version: Timestamp = runSpecVersion

  override def hostname: Option[String] = agentInfo.map(_.host)

  override def attributes: Seq[Attribute] = agentInfo.map(_.attributes).getOrElse(Seq.empty)

  override def zone: Option[String] = agentInfo.flatMap(_.zone)

  override def region: Option[String] = agentInfo.flatMap(_.region)
}

@SuppressWarnings(Array("DuplicateImport"))
object Instance {

  import mesosphere.marathon.api.v2.json.Formats.TimestampFormat

  def instancesById(instances: Seq[Instance]): Map[Instance.Id, Instance] =
    instances.map(instance => instance.instanceId -> instance)(collection.breakOut)

  object Running {
    def unapply(instance: Instance): Option[Tuple3[Instance.Id, Instance.AgentInfo, Map[Task.Id, Task]]] = instance match {
      case Instance(instanceId, Some(agentInfo), InstanceState(Condition.Running, _, _, _), tasksMap, _, _, _) =>
        Some((instanceId, agentInfo, tasksMap))
      case _ =>
        Option.empty[Tuple3[Instance.Id, Instance.AgentInfo, Map[Task.Id, Task]]]
    }
  }

  object Scheduled {

    /**
      * Factory method for an instance in a [[Condition.Scheduled]] state.
      *
      * @param runSpec The run spec the instance will be started for.
      * @param instanceId The id of the new instance.
      * @return An instance in the scheduled state.
      */
    def apply(runSpec: RunSpec, instanceId: Instance.Id): Instance = {
      val state = InstanceState(Condition.Scheduled, Timestamp.now(), None, None)
      Instance(instanceId, None, state, Map.empty, runSpec.version, runSpec.unreachableStrategy, None)
    }

    /*
     * Factory method for an instance in a [[Condition.Scheduled]] state.
     *
     * @param runSpec The run spec the instance will be started for.
     * @return An instance in the scheduled state.
     */
    def apply(runSpec: RunSpec): Instance = Scheduled(runSpec, Id.forRunSpec(runSpec.id))
<<<<<<< HEAD

    /**
      * Creates new instance that is scheduled and has reservation (for resident run specs)
      */
    def apply(scheduledInstance: Instance, reservation: Reservation, agentInfo: AgentInfo): Instance = {
      scheduledInstance.copy(
        reservation = Some(reservation),
        agentInfo = Some(agentInfo))
    }
=======
>>>>>>> d045c23b
  }

  object Provisioned {
    /**
      * Factory method for creating provisioned instance from Scheduled instance for apps
      * @param scheduledInstance instance in a Scheduled state
      * @return new instance in a provisioned state
      */
<<<<<<< HEAD
    def apply(
      scheduledInstance: Instance,
      agentInfo: AgentInfo,
      networkInfo: core.task.state.NetworkInfo,
      app: AppDefinition,
      now: Timestamp,
      taskId: Task.Id): Instance = {
      require(scheduledInstance.isScheduled, s"Instance '${scheduledInstance.instanceId}' must not be in state '${scheduledInstance.state.condition}'. Scheduled instance is required to create provisioned instance.")

      scheduledInstance.copy(
        agentInfo = Some(agentInfo),
        state = Instance.InstanceState(Condition.Provisioned, now, None, None),
        tasksMap = Map(taskId -> Task(
          taskId = taskId,
          runSpecVersion = app.version,
          status = Task.Status(
            stagedAt = now,
            condition = Condition.Created,
            networkInfo = networkInfo
          ))),
        runSpecVersion = app.version
      )
    }

    /**
      * Factory method for creating provisioned instance from Scheduled instance for pods
      * @param scheduledInstance instance in a Scheduled state
      * @return new instance in a provisioned state
      */
    def apply(
      scheduledInstance: Instance,
      agentInfo: Instance.AgentInfo,
      hostPorts: Seq[Option[Int]],
      pod: PodDefinition,
      taskIds: Seq[Task.Id],
      now: Timestamp): Instance = {
      require(scheduledInstance.isScheduled, s"Instance '${scheduledInstance.instanceId}' must not be in state '${scheduledInstance.state.condition}'. Scheduled instance is required to create provisioned instance.")

      val taskNetworkInfos = podTaskNetworkInfos(pod, agentInfo, taskIds, hostPorts)
=======
    def apply(scheduledInstance: Instance, agentInfo: AgentInfo, networkInfo: core.task.state.NetworkInfo, app: AppDefinition, now: Timestamp): Instance = {
      require(scheduledInstance.isScheduled, s"Instance '${scheduledInstance.instanceId}' must not be in state '${scheduledInstance.state.condition}'. Scheduled instance is required to create provisioned instance.")

      val task = Task(
        taskId = Task.Id.forInstanceId(scheduledInstance.instanceId, None),
        runSpecVersion = app.version,
        status = Task.Status(
          stagedAt = now,
          condition = Condition.Created,
          networkInfo = networkInfo
        )
      )

      val tasksMap = Map(task.taskId -> task)
>>>>>>> d045c23b

      scheduledInstance.copy(
        agentInfo = Some(agentInfo),
        state = Instance.InstanceState(Condition.Provisioned, now, None, None),
<<<<<<< HEAD
        tasksMap = taskIds.map { taskId =>
          // the task level host ports are needed for fine-grained status/reporting later on
          val networkInfo = taskNetworkInfos.getOrElse(
            taskId,
            throw new IllegalStateException("failed to retrieve a task network info"))
          val task = Task(
            taskId = taskId,
            runSpecVersion = pod.version,
            status = Task.Status(stagedAt = now, condition = Condition.Created, networkInfo = networkInfo)
          )
          task.taskId -> task
        }(collection.breakOut),
        runSpecVersion = pod.version
      )
    }
  }

  private def podTaskNetworkInfos(
    pod: PodDefinition,
    agentInfo: Instance.AgentInfo,
    taskIDs: Seq[Task.Id],
    hostPorts: Seq[Option[Int]]
  ): Map[Task.Id, NetworkInfo] = {

    val reqPortsByCTName: Seq[(String, Option[Int])] = pod.containers.flatMap { ct =>
      ct.endpoints.map { ep =>
        ct.name -> ep.hostPort
      }
    }

    val totalRequestedPorts = reqPortsByCTName.size
    assume(totalRequestedPorts == hostPorts.size, s"expected that number of allocated ports ${hostPorts.size}" +
      s" would equal the number of requested host ports $totalRequestedPorts")

    assume(!hostPorts.flatten.contains(0), "expected that all dynamic host ports have been allocated")

    val allocPortsByCTName: Seq[(String, Int)] = reqPortsByCTName.zip(hostPorts).collect {
      case ((name, Some(_)), Some(allocatedPort)) => name -> allocatedPort
    }(collection.breakOut)

    taskIDs.map { taskId =>
      // the task level host ports are needed for fine-grained status/reporting later on
      val taskHostPorts: Seq[Int] = taskId.containerName.map { ctName =>
        allocPortsByCTName.withFilter { case (name, port) => name == ctName }.map(_._2)
      }.getOrElse(Seq.empty[Int])

      val networkInfo = NetworkInfo(agentInfo.host, taskHostPorts, ipAddresses = Nil)
      taskId -> networkInfo
    }(collection.breakOut)
  }

=======
        tasksMap = tasksMap,
        runSpecVersion = app.version
      )
    }
  }

>>>>>>> d045c23b
  /**
    * Describes the state of an instance which is an accumulation of task states.
    *
    * @param condition The condition of the instance such as running, killing, killed.
    * @param since Denotes when the state was *first* update to the current condition.
    * @param activeSince Denotes the first task startedAt timestamp if any.
    * @param healthy Tells if all tasks run healthily if health checks have been enabled.
    */
  case class InstanceState(condition: Condition, since: Timestamp, activeSince: Option[Timestamp], healthy: Option[Boolean])

  object InstanceState {

    // Define task condition priorities.
    // If 2 tasks are Running and 2 tasks already Finished, the final status is Running.
    // If one task is Error and one task is Staging, the instance status is Error.
    val conditionHierarchy: (Condition) => Int = Seq(
      // If one task has one of the following conditions that one is assigned.
      Condition.Error,
      Condition.Failed,
      Condition.Gone,
      Condition.Dropped,
      Condition.Unreachable,
      Condition.Killing,
      Condition.Starting,
      Condition.Staging,
      Condition.Unknown,

      //From here on all tasks are only in one of the following states
      Condition.Created,
      Condition.Provisioned,
      Condition.Scheduled,
      Condition.Running,
      Condition.Finished,
      Condition.Killed
    ).indexOf(_)

    /**
      * Construct a new InstanceState.
      *
      * @param maybeOldState The old state of the instance if any.
      * @param newTaskMap    New tasks and their status that form the update instance.
      * @param now           Timestamp of update.
      * @return new InstanceState
      */
    @SuppressWarnings(Array("TraversableHead"))
    def apply(
      maybeOldState: Option[InstanceState],
      newTaskMap: Map[Task.Id, Task],
      now: Timestamp,
      unreachableStrategy: UnreachableStrategy): InstanceState = {

      val tasks = newTaskMap.values

      // compute the new instance condition
      val condition = conditionFromTasks(tasks, now, unreachableStrategy)

      val active: Option[Timestamp] = activeSince(tasks)

      val healthy = computeHealth(tasks.toVector)
      maybeOldState match {
        case Some(state) if state.condition == condition && state.healthy == healthy => state
        case _ => InstanceState(condition, now, active, healthy)
      }
    }

    /**
      * @return condition for instance with tasks.
      */
    def conditionFromTasks(tasks: Iterable[Task], now: Timestamp, unreachableStrategy: UnreachableStrategy): Condition = {
      if (tasks.isEmpty) {
        Condition.Unknown
      } else {
        // The smallest Condition according to conditionOrdering is the condition for the whole instance.
        tasks.view.map(_.status.condition).minBy(conditionHierarchy) match {
          case Condition.Unreachable if shouldBecomeInactive(tasks, now, unreachableStrategy) =>
            Condition.UnreachableInactive
          case condition =>
            condition
        }
      }
    }

    /**
      * @return the time when the first task of instance reported as started if any.
      */
    def activeSince(tasks: Iterable[Task]): Option[Timestamp] = {
      tasks.flatMap(_.status.startedAt) match {
        case Nil => None
        case nonEmptySeq => Some(nonEmptySeq.min)
      }
    }

    /**
      * @return if one of tasks has been UnreachableInactive for more than unreachableInactiveAfter.
      */
    def shouldBecomeInactive(tasks: Iterable[Task], now: Timestamp, unreachableStrategy: UnreachableStrategy): Boolean =
      unreachableStrategy match {
        case UnreachableDisabled => false
        case unreachableEnabled: UnreachableEnabled =>
          tasks.exists(_.isUnreachableExpired(now, unreachableEnabled.inactiveAfter))
      }
  }

  private[this] def isRunningUnhealthy(task: Task): Boolean = {
    task.isRunning && task.status.mesosStatus.fold(false)(m => m.hasHealthy && !m.getHealthy)
  }
  private[this] def isRunningHealthy(task: Task): Boolean = {
    task.isRunning && task.status.mesosStatus.fold(false)(m => m.hasHealthy && m.getHealthy)
  }
  private[this] def isPending(task: Task): Boolean = {
    task.status.condition != Condition.Running && task.status.condition != Condition.Finished
  }

  /**
    * Infer the health status of an instance by looking at its tasks
    * @param tasks all tasks of an instance
    * @param foundHealthy used internally to track whether at least one running and
    *                     healthy task was found.
    * @return
    *         Some(true), if at least one task is Running and healthy and all other
    *         tasks are either Running or Finished and no task is unhealthy
    *         Some(false), if at least one task is Running and unhealthy
    *         None, if at least one task is not Running or Finished
    */
  @tailrec
  private[instance] def computeHealth(tasks: Seq[Task], foundHealthy: Option[Boolean] = None): Option[Boolean] = {
    tasks match {
      case Nil =>
        // no unhealthy running tasks and all are running or finished
        // TODO(PODS): we do not have sufficient information about the configured healthChecks here
        // E.g. if container A has a healthCheck and B doesn't, b.mesosStatus.hasHealthy will always be `false`,
        // but we don't know whether this is because no healthStatus is available yet, or because no HC is configured.
        // This is therefore simplified to `if there is no healthStatus with getHealthy == false, healthy is true`
        foundHealthy
      case head +: tail if isRunningUnhealthy(head) =>
        // there is a running task that is unhealthy => the instance is considered unhealthy
        Some(false)
      case head +: tail if isPending(head) =>
        // there is a task that is NOT Running or Finished => None
        None
      case head +: tail if isRunningHealthy(head) =>
        computeHealth(tail, Some(true))
      case head +: tail if !isRunningHealthy(head) =>
        computeHealth(tail, foundHealthy)
    }
  }

  sealed trait Prefix {
    val value: String
    override def toString: String = value
  }
  case object PrefixInstance extends Prefix {
    override val value = "instance-"
  }
  case object PrefixMarathon extends Prefix {
    override val value = "marathon-"
  }
  object Prefix {
    def fromString(prefix: String) = {
      if (prefix == PrefixInstance.value) PrefixInstance
      else PrefixMarathon
    }
  }

  case class Id(val runSpecId: PathId, val prefix: Prefix, uuid: UUID) extends Ordered[Id] {
    lazy val safeRunSpecId = runSpecId.safePath
    lazy val executorIdString: String = prefix + safeRunSpecId + "." + uuid

    // Must match Id.InstanceIdRegex
    // TODO: Unit test against regex
    lazy val idString = safeRunSpecId + "." + prefix + uuid

    /**
      * String representation used for logging and debugging. Should *not* be used for Mesos task ids. Use `idString`
      * instead.
      *
      * @return String representation of id.
      */
    override def toString: String = s"instance [$idString]"

    override def compare(that: Instance.Id): Int =
      if (this.getClass == that.getClass)
        idString.compare(that.idString)
      else this.compareTo(that)
  }

  object Id {
    // Regular expression to extract runSpecId from instanceId
    // instanceId = $runSpecId.(instance-|marathon-)$uuid
    val InstanceIdRegex: Regex = """^(.+)\.(instance-|marathon-)([^\.]+)$""".r

    private val ReservationIdRegex = """^(.+)([\._])([^_\.]+)$""".r

    private val uuidGenerator = Generators.timeBasedGenerator(EthernetAddress.fromInterface())

    def forRunSpec(id: PathId): Id = Instance.Id(id, PrefixInstance, uuidGenerator.generate())

    def fromIdString(idString: String): Instance.Id = {
      idString match {
        case InstanceIdRegex(safeRunSpecId, prefix, uuid) =>
          val runSpec = PathId.fromSafePath(safeRunSpecId)
          Id(runSpec, Prefix.fromString(prefix), UUID.fromString(uuid))
        case _ => throw new MatchError(s"instance id $idString is not a valid identifier")
      }
    }

    /**
      * Extract instance id from reservation ids which were generated by [[Task.Id.reservationId]]
      *
      * @param reservationId The raw reservation id.
      * @return The instance identifier belonging to the reservation.
      */
    def fromReservationId(reservationId: String): Instance.Id = {
      reservationId match {
        case InstanceIdRegex(safeRunSpecId, prefix, uuid) =>
          val runSpec = PathId.fromSafePath(safeRunSpecId)
          Id(runSpec, Prefix.fromString(prefix), UUID.fromString(uuid))
        case ReservationIdRegex(safeRunSpecId, separator, uuid) =>
          val runSpec = PathId.fromSafePath(safeRunSpecId)
          Id(runSpec, PrefixMarathon, UUID.fromString(uuid))
        case _ => throw new MatchError(s"reservation id $reservationId does not include a valid instance identifier")
      }

    }
  }

  /**
    * Info relating to the host on which the Instance has been launched.
    */
  case class AgentInfo(
      host: String,
      agentId: Option[String],
      region: Option[String],
      zone: Option[String],
      attributes: Seq[Attribute])

  object AgentInfo {
    def apply(offer: org.apache.mesos.Protos.Offer): AgentInfo = AgentInfo(
      host = offer.getHostname,
      agentId = Some(offer.getSlaveId.getValue),
      region = OfferUtil.region(offer),
      zone = OfferUtil.zone(offer),
      attributes = offer.getAttributesList.toIndexedSeq
    )
  }

  /**
    * Marathon has requested (or will request) that this instance be launched by Mesos.
    *
    * @param instance is the thing that Marathon wants to launch
    */
  case class LaunchRequest(instance: Instance)

  implicit class LegacyInstanceImprovement(val instance: Instance) extends AnyVal {
    /** Convenient access to a legacy instance's only task */
    def appTask: Task = instance.tasksMap.headOption.map(_._2).getOrElse(
      throw new IllegalStateException(s"No task in ${instance.instanceId}"))
  }

  implicit object AttributeFormat extends Format[Attribute] {
    override def reads(json: JsValue): JsResult[Attribute] = {
      json.validate[String].map { base64 =>
        mesos.Protos.Attribute.parseFrom(Base64.getDecoder.decode(base64))
      }
    }

    override def writes(o: Attribute): JsValue = {
      JsString(Base64.getEncoder.encodeToString(o.toByteArray))
    }
  }

  implicit object FiniteDurationFormat extends Format[FiniteDuration] {
    override def reads(json: JsValue): JsResult[FiniteDuration] = {
      json.validate[Long].map(_.seconds)
    }

    override def writes(o: FiniteDuration): JsValue = {
      Json.toJson(o.toSeconds)
    }
  }

  // host: String,
  // agentId: Option[String],
  // region: String,
  // zone: String,
  // attributes: Seq[mesos.Protos.Attribute])
  // private val agentFormatWrites: Writes[AgentInfo] = Json.format[AgentInfo]
  private val agentReads: Reads[AgentInfo] = (
    (__ \ "host").read[String] ~
    (__ \ "agentId").readNullable[String] ~
    (__ \ "region").readNullable[String] ~
    (__ \ "zone").readNullable[String] ~
    (__ \ "attributes").read[Seq[mesos.Protos.Attribute]]
  )(AgentInfo(_, _, _, _, _))

  implicit val agentFormat: Format[AgentInfo] = Format(agentReads, Json.writes[AgentInfo])

  // TODO(karsten): Someone with more patience for Play Json is happily invited to change the parsing.
  implicit object InstanceIdFormat extends Format[Instance.Id] {
    override def reads(json: JsValue): JsResult[Id] = {
      (json \ "idString") match {
        case JsDefined(JsString(id)) => JsSuccess(Instance.Id.fromIdString(id), JsPath \ "idString")
        case _ => JsError(JsPath \ "idString", "Could not parse instance id.")
      }
    }

    override def writes(id: Id): JsValue = {
      Json.obj("idString" -> id.idString)
    }
  }

  implicit val instanceConditionFormat: Format[Condition] = Condition.conditionFormat
  implicit val instanceStateFormat: Format[InstanceState] = Json.format[InstanceState]
  implicit val reservationFormat: Format[Reservation] = Reservation.reservationFormat

  implicit val instanceJsonWrites: Writes[Instance] = {
    (
      (__ \ "instanceId").write[Instance.Id] ~
      (__ \ "agentInfo").writeNullable[AgentInfo] ~
      (__ \ "tasksMap").write[Map[Task.Id, Task]] ~
      (__ \ "runSpecVersion").write[Timestamp] ~
      (__ \ "state").write[InstanceState] ~
      (__ \ "unreachableStrategy").write[raml.UnreachableStrategy] ~
      (__ \ "reservation").writeNullable[Reservation]
    ) { (i) =>
        val unreachableStrategy = Raml.toRaml(i.unreachableStrategy)
        (i.instanceId, i.agentInfo, i.tasksMap, i.runSpecVersion, i.state, unreachableStrategy, i.reservation)
      }
  }

  implicit val instanceJsonReads: Reads[Instance] = {
    (
      (__ \ "instanceId").read[Instance.Id] ~
      (__ \ "agentInfo").readNullable[AgentInfo] ~
      (__ \ "tasksMap").read[Map[Task.Id, Task]] ~
      (__ \ "runSpecVersion").read[Timestamp] ~
      (__ \ "state").read[InstanceState] ~
      (__ \ "unreachableStrategy").readNullable[raml.UnreachableStrategy] ~
      (__ \ "reservation").readNullable[Reservation]
    ) { (instanceId, agentInfo, tasksMap, runSpecVersion, state, maybeUnreachableStrategy, reservation) =>
        val unreachableStrategy = maybeUnreachableStrategy.
          map(Raml.fromRaml(_)).getOrElse(UnreachableStrategy.default())
        new Instance(instanceId, agentInfo, state, tasksMap, runSpecVersion, unreachableStrategy, reservation)
      }
  }

  implicit lazy val tasksMapFormat: Format[Map[Task.Id, Task]] = Format(
    Reads.of[Map[String, Task]].map {
      _.map { case (k, v) => Task.Id(k) -> v }
    },
    Writes[Map[Task.Id, Task]] { m =>
      val stringToTask = m.map {
        case (k, v) => k.idString -> v
      }
      Json.toJson(stringToTask)
    }
  )
}

/**
  * Represents legacy handling for instances which was started in behalf of an AppDefinition. Take care that you
  * do not use this for other use cases than the following three:
  *
  * - HealthCheckActor (will be changed soon)
  * - InstanceOpFactoryHelper and InstanceOpFactoryImpl (start resident and ephemeral tasks for an AppDefinition)
  * - Migration to 1.4
  *
  * @param instanceId calculated instanceId based on the taskId
  * @param agentInfo according agent information of the task
  * @param state calculated instanceState based on taskState
  * @param tasksMap a map of one key/value pair consisting of the actual task
  * @param runSpecVersion the version of the task related runSpec
  */
object LegacyAppInstance {
  def apply(task: Task, agentInfo: AgentInfo, unreachableStrategy: UnreachableStrategy): Instance = {
    val since = task.status.startedAt.getOrElse(task.status.stagedAt)
    val tasksMap = Map(task.taskId -> task)
    val state = Instance.InstanceState(None, tasksMap, since, unreachableStrategy)

    new Instance(task.taskId.instanceId, Some(agentInfo), state, tasksMap, task.runSpecVersion, unreachableStrategy, None)
  }
}<|MERGE_RESOLUTION|>--- conflicted
+++ resolved
@@ -8,10 +8,7 @@
 import mesosphere.marathon.core.instance.Instance.{AgentInfo, InstanceState}
 import mesosphere.marathon.core.pod.PodDefinition
 import mesosphere.marathon.core.task.Task
-<<<<<<< HEAD
 import mesosphere.marathon.core.task.state.NetworkInfo
-=======
->>>>>>> d045c23b
 import mesosphere.marathon.raml.Raml
 import mesosphere.marathon.state._
 import mesosphere.marathon.stream.Implicits._
@@ -124,7 +121,6 @@
      * @return An instance in the scheduled state.
      */
     def apply(runSpec: RunSpec): Instance = Scheduled(runSpec, Id.forRunSpec(runSpec.id))
-<<<<<<< HEAD
 
     /**
       * Creates new instance that is scheduled and has reservation (for resident run specs)
@@ -134,8 +130,6 @@
         reservation = Some(reservation),
         agentInfo = Some(agentInfo))
     }
-=======
->>>>>>> d045c23b
   }
 
   object Provisioned {
@@ -144,7 +138,6 @@
       * @param scheduledInstance instance in a Scheduled state
       * @return new instance in a provisioned state
       */
-<<<<<<< HEAD
     def apply(
       scheduledInstance: Instance,
       agentInfo: AgentInfo,
@@ -184,27 +177,10 @@
       require(scheduledInstance.isScheduled, s"Instance '${scheduledInstance.instanceId}' must not be in state '${scheduledInstance.state.condition}'. Scheduled instance is required to create provisioned instance.")
 
       val taskNetworkInfos = podTaskNetworkInfos(pod, agentInfo, taskIds, hostPorts)
-=======
-    def apply(scheduledInstance: Instance, agentInfo: AgentInfo, networkInfo: core.task.state.NetworkInfo, app: AppDefinition, now: Timestamp): Instance = {
-      require(scheduledInstance.isScheduled, s"Instance '${scheduledInstance.instanceId}' must not be in state '${scheduledInstance.state.condition}'. Scheduled instance is required to create provisioned instance.")
-
-      val task = Task(
-        taskId = Task.Id.forInstanceId(scheduledInstance.instanceId, None),
-        runSpecVersion = app.version,
-        status = Task.Status(
-          stagedAt = now,
-          condition = Condition.Created,
-          networkInfo = networkInfo
-        )
-      )
-
-      val tasksMap = Map(task.taskId -> task)
->>>>>>> d045c23b
 
       scheduledInstance.copy(
         agentInfo = Some(agentInfo),
         state = Instance.InstanceState(Condition.Provisioned, now, None, None),
-<<<<<<< HEAD
         tasksMap = taskIds.map { taskId =>
           // the task level host ports are needed for fine-grained status/reporting later on
           val networkInfo = taskNetworkInfos.getOrElse(
@@ -256,14 +232,6 @@
     }(collection.breakOut)
   }
 
-=======
-        tasksMap = tasksMap,
-        runSpecVersion = app.version
-      )
-    }
-  }
-
->>>>>>> d045c23b
   /**
     * Describes the state of an instance which is an accumulation of task states.
     *
